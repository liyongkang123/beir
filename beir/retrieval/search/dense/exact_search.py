from .. import BaseSearch
from .util import cos_sim, dot_score
import logging
import torch
<<<<<<< HEAD
from typing import Dict, List
import heapq
=======
from typing import Dict
>>>>>>> e3c8950f

logger = logging.getLogger(__name__)

# DenseRetrievalExactSearch is parent class for any dense model that can be used for retrieval
# Abstract class is BaseSearch
class DenseRetrievalExactSearch(BaseSearch):
    
    def __init__(self, model, batch_size: int = 128, corpus_chunk_size: int = 50000, **kwargs):
        #model is class that provides encode_corpus() and encode_queries()
        self.model = model
        self.batch_size = batch_size
        self.score_functions = {'cos_sim': cos_sim, 'dot': dot_score}
        self.score_function_desc = {'cos_sim': "Cosine Similarity", 'dot': "Dot Product"}
        self.corpus_chunk_size = corpus_chunk_size
        self.show_progress_bar = kwargs.get("show_progress_bar", True)
        self.convert_to_tensor = kwargs.get("convert_to_tensor", True)
        self.results = {}
    
    def search(self, 
               corpus: Dict[str, Dict[str, str]], 
               queries: Dict[str, str], 
               top_k: int, 
               score_function: str,
               return_sorted: bool = False, 
               **kwargs) -> Dict[str, Dict[str, float]]:
        # Create embeddings for all queries using model.encode_queries()
        # Runs semantic search against the corpus embeddings
        # Returns a ranked list with the corpus ids
        if score_function not in self.score_functions:
            raise ValueError("score function: {} must be either (cos_sim) for cosine similarity or (dot) for dot product".format(score_function))
            
        logger.info("Encoding Queries...")
        query_ids = list(queries.keys())
        self.results = {qid: {} for qid in query_ids}
        queries = [queries[qid] for qid in queries]
        query_embeddings = self.model.encode_queries(
            queries, batch_size=self.batch_size, show_progress_bar=self.show_progress_bar, convert_to_tensor=self.convert_to_tensor)
          
        logger.info("Sorting Corpus by document length (Longest first)...")

        corpus_ids = sorted(corpus, key=lambda k: len(corpus[k].get("title", "") + corpus[k].get("text", "")), reverse=True)
        corpus = [corpus[cid] for cid in corpus_ids]

        logger.info("Encoding Corpus in batches... Warning: This might take a while!")
        logger.info("Scoring Function: {} ({})".format(self.score_function_desc[score_function], score_function))

        itr = range(0, len(corpus), self.corpus_chunk_size)
        
        result_heaps = {qid: [] for qid in query_ids}  # Keep only the top-k docs for each query
        for batch_num, corpus_start_idx in enumerate(itr):
            logger.info("Encoding Batch {}/{}...".format(batch_num+1, len(itr)))
            corpus_end_idx = min(corpus_start_idx + self.corpus_chunk_size, len(corpus))

            # Encode chunk of corpus    
            sub_corpus_embeddings = self.model.encode_corpus(
                corpus[corpus_start_idx:corpus_end_idx],
                batch_size=self.batch_size,
                show_progress_bar=self.show_progress_bar, 
                convert_to_tensor = self.convert_to_tensor
                )

            # Compute similarites using either cosine-similarity or dot product
            cos_scores = self.score_functions[score_function](query_embeddings, sub_corpus_embeddings)
            cos_scores[torch.isnan(cos_scores)] = -1

            # Get top-k values
            cos_scores_top_k_values, cos_scores_top_k_idx = torch.topk(cos_scores, min(top_k+1, len(cos_scores[1])), dim=1, largest=True, sorted=return_sorted)
            cos_scores_top_k_values = cos_scores_top_k_values.cpu().tolist()
            cos_scores_top_k_idx = cos_scores_top_k_idx.cpu().tolist()
            
            for query_itr in range(len(query_embeddings)):
                query_id = query_ids[query_itr]                  
                for sub_corpus_id, score in zip(cos_scores_top_k_idx[query_itr], cos_scores_top_k_values[query_itr]):
                    corpus_id = corpus_ids[corpus_start_idx+sub_corpus_id]
                    if corpus_id != query_id:
                        if len(result_heaps[query_id]) < top_k:
                            heapq.heappush(result_heaps[query_id], (score, corpus_id))
                        else:
                            heapq.heappushpop(result_heaps[query_id], (score, corpus_id))

        for qid in result_heaps:
            for score, corpus_id in result_heaps[qid]:
                self.results[qid][corpus_id] = score
        
        return self.results <|MERGE_RESOLUTION|>--- conflicted
+++ resolved
@@ -2,12 +2,8 @@
 from .util import cos_sim, dot_score
 import logging
 import torch
-<<<<<<< HEAD
-from typing import Dict, List
+from typing import Dict
 import heapq
-=======
-from typing import Dict
->>>>>>> e3c8950f
 
 logger = logging.getLogger(__name__)
 
